--- conflicted
+++ resolved
@@ -55,20 +55,18 @@
   // AWS access options and credentials.
   buildbarn.configuration.cloud.aws.SessionConfiguration aws_session = 10;
 
-<<<<<<< HEAD
+  // gRPC servers to spawn to expose the state of the build queue. This
+  // can be used to obtain access to the data shown in the web UI in a
+  // programmatic manner.
+  repeated buildbarn.configuration.grpc.ServerConfiguration
+      build_queue_state_grpc_servers = 11;
+
   // Names of resources that may be shared by actions on a runner. Platform
   // properties with these names participate in platform resolution if the
   // value is true (their value is normalised to 'true'); in either case,
   // the actual value is passed on to the worker service, which may then
   // manage resources.
-  map<string, bool> resources = 11;
-=======
-  // gRPC servers to spawn to expose the state of the build queue. This
-  // can be used to obtain access to the data shown in the web UI in a
-  // programmatic manner.
-  repeated buildbarn.configuration.grpc.ServerConfiguration
-      build_queue_state_grpc_servers = 11;
->>>>>>> 45607d5e
+  map<string, bool> resources = 12;
 }
 
 message AWSASGLifecycleHookConfiguration {
